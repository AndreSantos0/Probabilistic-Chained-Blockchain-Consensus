--- conflicted
+++ resolved
@@ -97,22 +97,6 @@
     pub async fn get_missing(&self, from_length: u32) -> Vec<NotarizedBlock> {
         let mut missing = Vec::new();
         let last = self.last_notarized();
-<<<<<<< HEAD
-        for iter in iteration ..= last.block.iteration {
-            match self.notarized.iter().find(|notarized| notarized.block.iteration == iter) {
-                Some(notarized) => {
-                    missing.push(notarized.clone());
-                }
-                None => {
-                    match self.get_finalized_block(curr_length).await {
-                        Some(notarized) => {
-                            curr_length += 1;
-                            missing.push(notarized);
-                        }
-                        None => {
-                            continue
-                        }
-=======
         for curr_length in from_length ..= last.block.length {
             let mut blocks: Vec<NotarizedBlock> = self.notarized.iter().filter(|notarized| notarized.block.length == curr_length).cloned().collect();
             if blocks.is_empty() {
@@ -122,7 +106,6 @@
                     }
                     None => {
                         break
->>>>>>> d54220e7
                     }
                 }
             } else {
